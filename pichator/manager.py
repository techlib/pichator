--- conflicted
+++ resolved
@@ -530,57 +530,8 @@
                 retval['data'].append(retval_dict)
         return retval
 
-<<<<<<< HEAD
-    def init_presence(self, period, source):
-        pres_t = self.db.presence
-        emp_t = self.db.employee
-        per_year = int(period.split('-')[1])
-        per_month = int(period.split('-')[0])
-        per_range = monthrange(per_year, per_month)
-        per_range_list = [i for i in range(1, per_range[1] + 1)]
-
-        for employee in emp_t.all():
-            for day in per_range_list:
-                datetm = datetime(per_year, per_month, day)
-                date = datetm.date()
-                arriv = source.get_arrival(date, employee.uid)
-                depart = source.get_departure(date, employee.uid)
-                if not arriv:
-                    continue
-                length = (depart - arriv).seconds / 3600
-                presence_mode = 'Presence'
-                food_stamp = length >= 6
-
-                if not pres_t.filter(
-                    and_(pres_t.uid_employee == employee.uid,
-                         pres_t.date == date)
-                ).first():
-                    pres_t.insert(
-                        date=date,
-                        arrival=arriv.time(),
-                        departure=depart.time(),
-                        presence_mode=presence_mode,
-                        uid_employee=employee.uid,
-                        food_stamp=food_stamp
-                    )
-
-                else:
-                    presence_s = pres_t.filter(
-                        and_(pres_t.uid_employee ==
-                             employee.uid, pres_t.date == date)
-                    )
-                    presence = presence_s.one()
-                    if presence.arrival > arriv.time():
-                        presence_s.update(
-                            {'arrival': arriv.time(), 'food_stamp': food_stamp})
-
-                    if presence.departure < depart.time():
-                        presence_s.update(
-                            {'departure': depart.time(), 'food_stamp': food_stamp})
-=======
     def init_presence(self, year, month, source):
         days = monthlen(year, month)
->>>>>>> b4dab39f
 
         for day in days:
             date = date(year, month, day + 1)
